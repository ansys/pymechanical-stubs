--- conflicted
+++ resolved
@@ -1,382 +1,376 @@
-name: GitHub CI
-on:
-  pull_request:
-  workflow_dispatch:
-  push:
-    tags:
-      - "*"
-    branches:
-      - main
-      - release/*
-
-env:
-  MAIN_PYTHON_VERSION: '3.10'
-  PACKAGE_NAME: ansys-mechanical-stubs
-  PACKAGE_NAMESPACE: ansys.mechanical.stubs
-  PACKAGE_PATH: src/ansys/mechanical/stubs
-  DOCUMENTATION_CNAME: scripting.mechanical.docs.pyansys.com
-  LICENSE_SERVER: ${{ secrets.LICENSE_SERVER }}
-  ANSYSLMD_LICENSE_FILE: 1055@${{ secrets.LICENSE_SERVER }}
-  ANSYS_WORKBENCH_LOGGING_CONSOLE: 0
-  ANSYS_WORKBENCH_LOGGING: 0
-  ANSYS_WORKBENCH_LOGGING_FILTER_LEVEL: 2
-  NUM_CORES: 1
-  MEILISEARCH_API_KEY: ${{ secrets.MEILISEARCH_API_KEY }}
-  MEILISEARCH_HOST_URL: ${{ vars.MEILISEARCH_HOST_URL }}
-  MEILISEARCH_PUBLIC_API_KEY: ${{ secrets.MEILISEARCH_PUBLIC_API_KEY }}
-
-concurrency:
-  group: ${{ github.workflow }}-${{ github.ref }}
-  cancel-in-progress: true
-
-jobs:
-
-  style:
-    name: Code style
-    runs-on: ubuntu-latest
-    steps:
-      - name: "PyAnsys code style checks"
-        uses: ansys/actions/code-style@v7
-        with:
-          python-version: ${{ env.MAIN_PYTHON_VERSION }}
-
-  doc-style:
-    name: Documentation style check
-    runs-on: ubuntu-latest
-    steps:
-      - name: "PyAnsys documentation style checks"
-        uses: ansys/actions/doc-style@v7
-        with:
-          vale-config: doc/.vale.ini
-          token: ${{ secrets.GITHUB_TOKEN }}
-
-  gen-stubs:
-    name: Generate Mechanical stubs
-    needs: [style, doc-style]
-    runs-on: ${{ matrix.os }}
-    container:
-      image: ghcr.io/ansys/mechanical:${{ matrix.mechanical.image }}
-      options: --entrypoint /bin/bash
-    strategy:
-      matrix:
-        os: [public-ubuntu-latest-8-cores]
-        mechanical: [
-          { image: '24.1.0', version: '241' },
-          { image: '24.2.0', version: '242' },
-        ]
-        python-version: ['3.10', '3.11', '3.12']
-    steps:
-      - name: "Install Git and clone project"
-        uses: actions/checkout@v4
-
-      - name: "Install dependencies"
-        env:
-          AWP_ROOTDV_DEV: /install/ansys_inc/v${{ matrix.mechanical.version }}
-          ANSYSCL${{ matrix.mechanical.version }}_DIR: /install/ansys_inc/v${{ matrix.mechanical.version }}/licensingclient
-        run: |
-          apt update
-          apt install --reinstall ca-certificates
-          apt install software-properties-common -y
-          add-apt-repository ppa:deadsnakes/ppa -y
-          apt install python${{ matrix.python-version }} -y
-          ln -s /usr/bin/python${{ matrix.python-version }} /usr/bin/python
-          apt install python${{ matrix.python-version }}-venv -y
-          apt install -y lsb-release mono-complete make git zip
-
-          python -m ensurepip --default-pip
-          python -m pip install --upgrade pip
-          python --version
-          python -m pip --version
-
-          python -m pip install -e .[doc]
-          python -m pip install --trusted-host pypi.org --trusted-host pypi.python.org --trusted-host files.pythonhosted.org pip setuptools
-          python -m pip install --upgrade pip flit pytz tzdata ansys-pythonnet
-
-      - name: "Generate the Mechanical stub files"
-        env:
-          AWP_ROOTDV_DEV: /install/ansys_inc/v${{ matrix.mechanical.version }}
-          ANSYSCL${{ matrix.mechanical.version }}_DIR: /install/ansys_inc/v${{ matrix.mechanical.version }}/licensingclient
-        run: |
-          python stub_generator/create_files.py > results.txt
-        continue-on-error: True
-
-      - name: "Check stubs were generated"
-        run: |
-          cat results.txt
-
-          # Check if failure occurred
-          output=$(grep -c "Done processing all mechanical stubs" results.txt)
-          if [ $output -eq 1 ]; then
-            echo "All mechanical stubs were created"
-            exit 0
-          else
-            echo "There was an issue creating the mechanical stubs"
-            exit 1
-          fi
-
-      - name: "Upload v${{ matrix.mechanical.version }} stubs"
-        uses: actions/upload-artifact@v4
-        with:
-          name: v${{ matrix.mechanical.version }}-${{ matrix.python-version }}
-          path: ${{ env.PACKAGE_PATH }}/v${{ matrix.mechanical.version }}
-          retention-days: 7
-
-  smoke-tests:
-    name: Build wheelhouse
-    runs-on: ${{ matrix.os }}
-    needs: [gen-stubs]
-    strategy:
-      matrix:
-        os: [ubuntu-latest, windows-latest]
-        python-version: ['3.10', '3.11', '3.12']
-    steps:
-    - name: "Install Git and clone project"
-      uses: actions/checkout@v4
-
-    - name: "Download stubs"
-      uses: ./.github/workflows/setup-stubs/
-      with:
-        folder-pattern: "v[0-9][0-9][0-9]-${{ matrix.python-version }}"
-        package-path: "${{ env.PACKAGE_PATH }}"
-        python-version: ${{ matrix.python-version }}
-
-    - name: "Install project"
-      run: |
-        python -m pip install -e .
-
-    - name: "Retrieve Mechanical version"
-      shell: python
-      run: |
-        import os
-        from ${{ env.PACKAGE_NAMESPACE }} import __version__
-
-        # Get the GITHUB_ENV variable
-        github_env = os.getenv('GITHUB_ENV')
-
-        with open(github_env, "a") as f:
-            f.write(f"MECHANICAL_VERSION={__version__}")
-
-        print(f"Mechanical version is {__version__}")
-
-    - name: "Install package and create wheelhouse"
-      run: |
-        python -m pip install importlib-metadata
-        python -m pip wheel . -w wheelhouse
-
-    - name: "Compress the wheelhouse"
-      uses: vimtor/action-zip@v1.2
-      with:
-        files: wheelhouse
-        dest: ${{ env.PACKAGE_NAME }}-v${{ env.MECHANICAL_VERSION }}-wheelhouse-${{ matrix.os }}-${{ matrix.python-version }}.zip
-
-    - name: "Upload the wheelhouse files"
-      uses: actions/upload-artifact@v4
-      with:
-        name: ${{ env.PACKAGE_NAME }}-v${{ env.MECHANICAL_VERSION }}-wheelhouse-${{ matrix.os }}-${{ matrix.python-version }}
-        path: wheelhouse/*
-        retention-days: 7
-
-  doc-build:
-    name: Make html and markdown documentation
-    needs: [smoke-tests]
-    runs-on: ubuntu-latest
-    strategy:
-      matrix:
-        python-version: ['3.10']
-    steps:
-    - name: "Install Git and clone project"
-      uses: actions/checkout@v4
-
-    - name: "Download stubs"
-      uses: ./.github/workflows/setup-stubs/
-      with:
-        folder-pattern: "v[0-9][0-9][0-9]-${{ matrix.python-version }}"
-        package-path: "${{ env.PACKAGE_PATH }}"
-        python-version: ${{ matrix.python-version }}
-
-    - name: "Install project & doc dependencies"
-      run: |
-        python -m pip install -e .[doc]
-
-    - name: "Generate html and markdown documentation"
-      run: |
-        make -C doc html
-        make -C doc markdown
-
-    - name: "Clean ID in first row"
-      run: |
-        python scripts/01-clean-id.py
-
-    - name: "Clean empty rows"
-      run: |
-        python scripts/02-clean-empty-row.py
-
-    - name: "Create table of contents"
-      run: |
-        python scripts/03-create-toc-from-html-mechanical.py
-
-    - name: "Fix paths in toc.yml"
-      shell: bash
-      run: |
-        # Remove doc/_build/html from paths in toc.yml file
-        sed -i -e 's;doc/_build/html/;;g' output/toc.yml
-
-    - name: "Add header to tables"
-      run: |
-        python scripts/04-add-header-to-tables.py
-
-    - name: "Remove links in heading"
-      run: |
-        python scripts/05-remove-link-in-heading.py
-
-    - name: "Upload to GitHub Artifacts"
-      if: matrix.python-version == env.MAIN_PYTHON_VERSION
-      uses: actions/upload-artifact@v4
-      with:
-        name: toc-file
-        path: output/
-
-    - name: "Upload markdown documentation"
-      uses: actions/upload-artifact@v4
-      if: matrix.python-version == env.MAIN_PYTHON_VERSION
-      with:
-        name: documentation-md
-        path: doc/_build/markdown
-        retention-days: 7
-
-    - name: "Upload Sphinx HTML documentation"
-      uses: actions/upload-artifact@v4
-      if: matrix.python-version == env.MAIN_PYTHON_VERSION
-      with:
-        name: documentation-html
-        path: doc/_build/html
-        retention-days: 7
-
-  build-library:
-    name: Build library
-    runs-on: ubuntu-latest
-    needs: [doc-build]
-    steps:
-    - name: "Install Git and clone project"
-      uses: actions/checkout@v4
-
-    - name: "Set up Python"
-      uses: ansys/actions/_setup-python@v7
-      with:
-        python-version: ${{ env.MAIN_PYTHON_VERSION }}
-        use-cache: false
-
-    - name: "Download stubs"
-      uses: ./.github/workflows/setup-stubs/
-      with:
-        folder-pattern: "v[0-9][0-9][0-9]-${{ env.MAIN_PYTHON_VERSION }}"
-        package-path: "${{ env.PACKAGE_PATH }}"
-        python-version: ${{ env.MAIN_PYTHON_VERSION }}
-
-    - name: "Install build and twine"
-      shell: bash
-      run: |
-        python -m pip install build twine
-
-    - name: "Build distribution artifacts"
-      shell: bash
-      run: |
-        python -m build
-
-    - name: "Check build health"
-      shell: bash
-      run: |
-        python -m twine check dist/*
-
-    - name: "Upload distribution artifacts to GitHub artifacts"
-      uses: actions/upload-artifact@v4
-      with:
-        name: ${{ env.PACKAGE_NAME }}-artifacts
-        path: dist/
-        retention-days: 7
-
-  release:
-    runs-on: ubuntu-latest
-    needs: [doc-build]
-    if: github.event_name == 'push' && contains(github.ref, 'refs/tags')
-    steps:
-
-<<<<<<< HEAD
-      - name: "Release to the public PyPI repository"
-        uses: ansys/actions/release-pypi-public@v6
-=======
-      - name: "Release to the private PyPI repository"
-        uses: ansys/actions/release-pypi-private@v7
->>>>>>> 345a29cb
-        with:
-          library-name: ${{ env.PACKAGE_NAME }}
-          use-trusted-publisher: true
-
-      - name: "Release to GitHub"
-        uses: ansys/actions/release-github@v7
-        with:
-          library-name: ${{ env.PACKAGE_NAME }}
-
-  doc-deploy-dev:
-    name: "Deploy development documentation"
-    if: github.ref == 'refs/heads/main'
-    runs-on: ubuntu-latest
-    needs: [doc-build]
-    steps:
-      - name: "Deploy development documentation"
-        uses: ansys/actions/doc-deploy-dev@v7
-        with:
-          cname: ${{ env.DOCUMENTATION_CNAME }}
-          token: ${{ secrets.GITHUB_TOKEN }}
-          doc-artifact-name: 'documentation-html'
-
-  doc-index-dev:
-    name: "Deploy dev index docs"
-    if: github.ref == 'refs/heads/main'
-    runs-on: ubuntu-latest
-    needs: [doc-deploy-dev]
-    steps:
-      - name: "Deploy the latest documentation index"
-        uses: ansys/actions/doc-deploy-index@v7
-        with:
-          cname: ${{ env.DOCUMENTATION_CNAME }}/version/dev
-          index-name: pymechanical-stubs-vdev
-          host-url: ${{ env.MEILISEARCH_HOST_URL }}
-          api-key: ${{ env.MEILISEARCH_API_KEY }}
-          python-version: ${{ env.MAIN_PYTHON_VERSION }}
-
-  doc-deploy-stable:
-    name: "Deploy stable documentation"
-    if: github.event_name == 'push' && contains(github.ref, 'refs/tags')
-    runs-on: ubuntu-latest
-    needs: release
-    steps:
-      - name: "Deploy stable documentation"
-        uses: ansys/actions/doc-deploy-stable@v7
-        with:
-          cname: ${{ env.DOCUMENTATION_CNAME }}
-          token: ${{ secrets.GITHUB_TOKEN }}
-          doc-artifact-name: 'documentation-html'
-
-  doc-index-stable:
-    name: "Index the documentation and scrap using PyMeilisearch"
-    if: github.event_name == 'push'
-    runs-on: ubuntu-latest
-    needs: [doc-deploy-stable]
-    steps:
-      - name: "Scrape the stable documentation to PyMeilisearch"
-        run: |
-          VERSION=$(python -c "from ${{ env.PACKAGE_NAMESPACE }} import __version__; print('.'.join(__version__.split('.')[:2]))")
-          VERSION_MEILI=$(python -c "from ${{ env.PACKAGE_NAMESPACE }} import __version__; print('-'.join(__version__.split('.')[:2]))")
-          echo "Calculated VERSION: $VERSION"
-          echo "Calculated VERSION_MEILI: $VERSION_MEILI"
-
-      - name: "Deploy the latest documentation index"
-        uses: ansys/actions/doc-deploy-index@v7
-        with:
-          cname: "scripting.mechanical.docs.pyansys.com/version/$VERSION"
-          index-name: "pymechanical-stubs-v$VERSION_MEILI"
-          host-url: ${{ env.MEILISEARCH_HOST_URL }}
-          api-key: ${{ secrets.MEILISEARCH_API_KEY }}
-          doc-artifact-name: 'documentation-html'
-          python-version: ${{ env.MAIN_PYTHON_VERSION }}
+name: GitHub CI
+on:
+  pull_request:
+  workflow_dispatch:
+  push:
+    tags:
+      - "*"
+    branches:
+      - main
+      - release/*
+
+env:
+  MAIN_PYTHON_VERSION: '3.10'
+  PACKAGE_NAME: ansys-mechanical-stubs
+  PACKAGE_NAMESPACE: ansys.mechanical.stubs
+  PACKAGE_PATH: src/ansys/mechanical/stubs
+  DOCUMENTATION_CNAME: scripting.mechanical.docs.pyansys.com
+  LICENSE_SERVER: ${{ secrets.LICENSE_SERVER }}
+  ANSYSLMD_LICENSE_FILE: 1055@${{ secrets.LICENSE_SERVER }}
+  ANSYS_WORKBENCH_LOGGING_CONSOLE: 0
+  ANSYS_WORKBENCH_LOGGING: 0
+  ANSYS_WORKBENCH_LOGGING_FILTER_LEVEL: 2
+  NUM_CORES: 1
+  MEILISEARCH_API_KEY: ${{ secrets.MEILISEARCH_API_KEY }}
+  MEILISEARCH_HOST_URL: ${{ vars.MEILISEARCH_HOST_URL }}
+  MEILISEARCH_PUBLIC_API_KEY: ${{ secrets.MEILISEARCH_PUBLIC_API_KEY }}
+
+concurrency:
+  group: ${{ github.workflow }}-${{ github.ref }}
+  cancel-in-progress: true
+
+jobs:
+
+  style:
+    name: Code style
+    runs-on: ubuntu-latest
+    steps:
+      - name: "PyAnsys code style checks"
+        uses: ansys/actions/code-style@v7
+        with:
+          python-version: ${{ env.MAIN_PYTHON_VERSION }}
+
+  doc-style:
+    name: Documentation style check
+    runs-on: ubuntu-latest
+    steps:
+      - name: "PyAnsys documentation style checks"
+        uses: ansys/actions/doc-style@v7
+        with:
+          vale-config: doc/.vale.ini
+          token: ${{ secrets.GITHUB_TOKEN }}
+
+  gen-stubs:
+    name: Generate Mechanical stubs
+    needs: [style, doc-style]
+    runs-on: ${{ matrix.os }}
+    container:
+      image: ghcr.io/ansys/mechanical:${{ matrix.mechanical.image }}
+      options: --entrypoint /bin/bash
+    strategy:
+      matrix:
+        os: [public-ubuntu-latest-8-cores]
+        mechanical: [
+          { image: '24.1.0', version: '241' },
+          { image: '24.2.0', version: '242' },
+        ]
+        python-version: ['3.10', '3.11', '3.12']
+    steps:
+      - name: "Install Git and clone project"
+        uses: actions/checkout@v4
+
+      - name: "Install dependencies"
+        env:
+          AWP_ROOTDV_DEV: /install/ansys_inc/v${{ matrix.mechanical.version }}
+          ANSYSCL${{ matrix.mechanical.version }}_DIR: /install/ansys_inc/v${{ matrix.mechanical.version }}/licensingclient
+        run: |
+          apt update
+          apt install --reinstall ca-certificates
+          apt install software-properties-common -y
+          add-apt-repository ppa:deadsnakes/ppa -y
+          apt install python${{ matrix.python-version }} -y
+          ln -s /usr/bin/python${{ matrix.python-version }} /usr/bin/python
+          apt install python${{ matrix.python-version }}-venv -y
+          apt install -y lsb-release mono-complete make git zip
+
+          python -m ensurepip --default-pip
+          python -m pip install --upgrade pip
+          python --version
+          python -m pip --version
+
+          python -m pip install -e .[doc]
+          python -m pip install --trusted-host pypi.org --trusted-host pypi.python.org --trusted-host files.pythonhosted.org pip setuptools
+          python -m pip install --upgrade pip flit pytz tzdata ansys-pythonnet
+
+      - name: "Generate the Mechanical stub files"
+        env:
+          AWP_ROOTDV_DEV: /install/ansys_inc/v${{ matrix.mechanical.version }}
+          ANSYSCL${{ matrix.mechanical.version }}_DIR: /install/ansys_inc/v${{ matrix.mechanical.version }}/licensingclient
+        run: |
+          python stub_generator/create_files.py > results.txt
+        continue-on-error: True
+
+      - name: "Check stubs were generated"
+        run: |
+          cat results.txt
+
+          # Check if failure occurred
+          output=$(grep -c "Done processing all mechanical stubs" results.txt)
+          if [ $output -eq 1 ]; then
+            echo "All mechanical stubs were created"
+            exit 0
+          else
+            echo "There was an issue creating the mechanical stubs"
+            exit 1
+          fi
+
+      - name: "Upload v${{ matrix.mechanical.version }} stubs"
+        uses: actions/upload-artifact@v4
+        with:
+          name: v${{ matrix.mechanical.version }}-${{ matrix.python-version }}
+          path: ${{ env.PACKAGE_PATH }}/v${{ matrix.mechanical.version }}
+          retention-days: 7
+
+  smoke-tests:
+    name: Build wheelhouse
+    runs-on: ${{ matrix.os }}
+    needs: [gen-stubs]
+    strategy:
+      matrix:
+        os: [ubuntu-latest, windows-latest]
+        python-version: ['3.10', '3.11', '3.12']
+    steps:
+    - name: "Install Git and clone project"
+      uses: actions/checkout@v4
+
+    - name: "Download stubs"
+      uses: ./.github/workflows/setup-stubs/
+      with:
+        folder-pattern: "v[0-9][0-9][0-9]-${{ matrix.python-version }}"
+        package-path: "${{ env.PACKAGE_PATH }}"
+        python-version: ${{ matrix.python-version }}
+
+    - name: "Install project"
+      run: |
+        python -m pip install -e .
+
+    - name: "Retrieve Mechanical version"
+      shell: python
+      run: |
+        import os
+        from ${{ env.PACKAGE_NAMESPACE }} import __version__
+
+        # Get the GITHUB_ENV variable
+        github_env = os.getenv('GITHUB_ENV')
+
+        with open(github_env, "a") as f:
+            f.write(f"MECHANICAL_VERSION={__version__}")
+
+        print(f"Mechanical version is {__version__}")
+
+    - name: "Install package and create wheelhouse"
+      run: |
+        python -m pip install importlib-metadata
+        python -m pip wheel . -w wheelhouse
+
+    - name: "Compress the wheelhouse"
+      uses: vimtor/action-zip@v1.2
+      with:
+        files: wheelhouse
+        dest: ${{ env.PACKAGE_NAME }}-v${{ env.MECHANICAL_VERSION }}-wheelhouse-${{ matrix.os }}-${{ matrix.python-version }}.zip
+
+    - name: "Upload the wheelhouse files"
+      uses: actions/upload-artifact@v4
+      with:
+        name: ${{ env.PACKAGE_NAME }}-v${{ env.MECHANICAL_VERSION }}-wheelhouse-${{ matrix.os }}-${{ matrix.python-version }}
+        path: wheelhouse/*
+        retention-days: 7
+
+  doc-build:
+    name: Make html and markdown documentation
+    needs: [smoke-tests]
+    runs-on: ubuntu-latest
+    strategy:
+      matrix:
+        python-version: ['3.10']
+    steps:
+    - name: "Install Git and clone project"
+      uses: actions/checkout@v4
+
+    - name: "Download stubs"
+      uses: ./.github/workflows/setup-stubs/
+      with:
+        folder-pattern: "v[0-9][0-9][0-9]-${{ matrix.python-version }}"
+        package-path: "${{ env.PACKAGE_PATH }}"
+        python-version: ${{ matrix.python-version }}
+
+    - name: "Install project & doc dependencies"
+      run: |
+        python -m pip install -e .[doc]
+
+    - name: "Generate html and markdown documentation"
+      run: |
+        make -C doc html
+        make -C doc markdown
+
+    - name: "Clean ID in first row"
+      run: |
+        python scripts/01-clean-id.py
+
+    - name: "Clean empty rows"
+      run: |
+        python scripts/02-clean-empty-row.py
+
+    - name: "Create table of contents"
+      run: |
+        python scripts/03-create-toc-from-html-mechanical.py
+
+    - name: "Fix paths in toc.yml"
+      shell: bash
+      run: |
+        # Remove doc/_build/html from paths in toc.yml file
+        sed -i -e 's;doc/_build/html/;;g' output/toc.yml
+
+    - name: "Add header to tables"
+      run: |
+        python scripts/04-add-header-to-tables.py
+
+    - name: "Remove links in heading"
+      run: |
+        python scripts/05-remove-link-in-heading.py
+
+    - name: "Upload to GitHub Artifacts"
+      if: matrix.python-version == env.MAIN_PYTHON_VERSION
+      uses: actions/upload-artifact@v4
+      with:
+        name: toc-file
+        path: output/
+
+    - name: "Upload markdown documentation"
+      uses: actions/upload-artifact@v4
+      if: matrix.python-version == env.MAIN_PYTHON_VERSION
+      with:
+        name: documentation-md
+        path: doc/_build/markdown
+        retention-days: 7
+
+    - name: "Upload Sphinx HTML documentation"
+      uses: actions/upload-artifact@v4
+      if: matrix.python-version == env.MAIN_PYTHON_VERSION
+      with:
+        name: documentation-html
+        path: doc/_build/html
+        retention-days: 7
+
+  build-library:
+    name: Build library
+    runs-on: ubuntu-latest
+    needs: [doc-build]
+    steps:
+    - name: "Install Git and clone project"
+      uses: actions/checkout@v4
+
+    - name: "Set up Python"
+      uses: ansys/actions/_setup-python@v7
+      with:
+        python-version: ${{ env.MAIN_PYTHON_VERSION }}
+        use-cache: false
+
+    - name: "Download stubs"
+      uses: ./.github/workflows/setup-stubs/
+      with:
+        folder-pattern: "v[0-9][0-9][0-9]-${{ env.MAIN_PYTHON_VERSION }}"
+        package-path: "${{ env.PACKAGE_PATH }}"
+        python-version: ${{ env.MAIN_PYTHON_VERSION }}
+
+    - name: "Install build and twine"
+      shell: bash
+      run: |
+        python -m pip install build twine
+
+    - name: "Build distribution artifacts"
+      shell: bash
+      run: |
+        python -m build
+
+    - name: "Check build health"
+      shell: bash
+      run: |
+        python -m twine check dist/*
+
+    - name: "Upload distribution artifacts to GitHub artifacts"
+      uses: actions/upload-artifact@v4
+      with:
+        name: ${{ env.PACKAGE_NAME }}-artifacts
+        path: dist/
+        retention-days: 7
+
+  release:
+    runs-on: ubuntu-latest
+    needs: [doc-build]
+    if: github.event_name == 'push' && contains(github.ref, 'refs/tags')
+    steps:
+      - name: "Release to the public PyPI repository"
+        uses: ansys/actions/release-pypi-public@v6
+        with:
+          library-name: ${{ env.PACKAGE_NAME }}
+          use-trusted-publisher: true
+
+      - name: "Release to GitHub"
+        uses: ansys/actions/release-github@v7
+        with:
+          library-name: ${{ env.PACKAGE_NAME }}
+
+  doc-deploy-dev:
+    name: "Deploy development documentation"
+    if: github.ref == 'refs/heads/main'
+    runs-on: ubuntu-latest
+    needs: [doc-build]
+    steps:
+      - name: "Deploy development documentation"
+        uses: ansys/actions/doc-deploy-dev@v7
+        with:
+          cname: ${{ env.DOCUMENTATION_CNAME }}
+          token: ${{ secrets.GITHUB_TOKEN }}
+          doc-artifact-name: 'documentation-html'
+
+  doc-index-dev:
+    name: "Deploy dev index docs"
+    if: github.ref == 'refs/heads/main'
+    runs-on: ubuntu-latest
+    needs: [doc-deploy-dev]
+    steps:
+      - name: "Deploy the latest documentation index"
+        uses: ansys/actions/doc-deploy-index@v7
+        with:
+          cname: ${{ env.DOCUMENTATION_CNAME }}/version/dev
+          index-name: pymechanical-stubs-vdev
+          host-url: ${{ env.MEILISEARCH_HOST_URL }}
+          api-key: ${{ env.MEILISEARCH_API_KEY }}
+          python-version: ${{ env.MAIN_PYTHON_VERSION }}
+
+  doc-deploy-stable:
+    name: "Deploy stable documentation"
+    if: github.event_name == 'push' && contains(github.ref, 'refs/tags')
+    runs-on: ubuntu-latest
+    needs: release
+    steps:
+      - name: "Deploy stable documentation"
+        uses: ansys/actions/doc-deploy-stable@v7
+        with:
+          cname: ${{ env.DOCUMENTATION_CNAME }}
+          token: ${{ secrets.GITHUB_TOKEN }}
+          doc-artifact-name: 'documentation-html'
+
+  doc-index-stable:
+    name: "Index the documentation and scrap using PyMeilisearch"
+    if: github.event_name == 'push'
+    runs-on: ubuntu-latest
+    needs: [doc-deploy-stable]
+    steps:
+      - name: "Scrape the stable documentation to PyMeilisearch"
+        run: |
+          VERSION=$(python -c "from ${{ env.PACKAGE_NAMESPACE }} import __version__; print('.'.join(__version__.split('.')[:2]))")
+          VERSION_MEILI=$(python -c "from ${{ env.PACKAGE_NAMESPACE }} import __version__; print('-'.join(__version__.split('.')[:2]))")
+          echo "Calculated VERSION: $VERSION"
+          echo "Calculated VERSION_MEILI: $VERSION_MEILI"
+
+      - name: "Deploy the latest documentation index"
+        uses: ansys/actions/doc-deploy-index@v7
+        with:
+          cname: "scripting.mechanical.docs.pyansys.com/version/$VERSION"
+          index-name: "pymechanical-stubs-v$VERSION_MEILI"
+          host-url: ${{ env.MEILISEARCH_HOST_URL }}
+          api-key: ${{ secrets.MEILISEARCH_API_KEY }}
+          doc-artifact-name: 'documentation-html'
+          python-version: ${{ env.MAIN_PYTHON_VERSION }}